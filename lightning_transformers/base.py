from dataclasses import dataclass
from typing import Union, Optional

import pytorch_lightning as pl
from pytorch_lightning.utilities import rank_zero_only
from torch.optim import AdamW
from transformers import AutoTokenizer, AutoModelForSequenceClassification, AutoConfig, get_linear_schedule_with_warmup


# @seannaren TODO I did this for idea sake, not sure if it's the right thing going forward
# We could just keep all the params within the lightning module. But then should our base have default adam args?
# When do we want to add the adam args to the argparser? Having them in the default LitTransformer means anyone
# who overrides it, will also add them unless they override the argparse.
@dataclass
class TransformerAdamConfig:
    learning_rate: float = 2e-5
    adam_epsilon: float = 1e-8
    weight_decay: float = 0.0
    warmup_steps: int = 0

    @staticmethod
    def add_argparse_args(parser):
        parser.add_argument("--learning_rate", type=float, default=2e-5)
        parser.add_argument("--adam_epsilon", type=float, default=1e-8)
        parser.add_argument("--weight_decay", type=float, default=0.0)
        parser.add_argument("--warmup_steps", type=float, default=0)
        return parser


class LitTransformer(pl.LightningModule):
    def __init__(self,
                 model_name_or_path: Optional[str] = None,
                 tokenizer: Optional[AutoTokenizer] = None,
                 model_type: Optional[Union[AutoModelForSequenceClassification]] = None,
                 optim_config: Optional[TransformerAdamConfig] = None):
        super().__init__()
        self.save_hyperparameters()

        # We have to ensure that we only use rank 0 when downloading the model somehow.
        # This could cause issues otherwise.
        self.generate_config()

        self.model = model_type.from_pretrained(
            self.hparams.model_name_or_path, config=self.config
        )
        self.create_metrics()

    def generate_config(self):
        self.config = AutoConfig.from_pretrained(
            self.hparams.model_name_or_path,
        )

    def create_metrics(self):
        self.precision_metric = pl.metrics.Precision(num_classes=len(self.hparams.label2id))
        self.recall_metric = pl.metrics.Recall(num_classes=len(self.hparams.label2id))
        self.accuracy_metric = pl.metrics.Accuracy()

    def calculate_metrics(self, preds, labels, mode='val'):
        # Not required by all models. Only required for classification
        p = self.precision_metric(preds, labels)
        r = self.recall_metric(preds, labels)
        a = self.accuracy_metric(preds, labels)
        return {f'{mode}_precision': p, f'{mode}_recall': r, f'{mode}_acc': a}

    def forward(self, **inputs):
        return self.model(**inputs)

<<<<<<< HEAD
    def training_step(self, batch, batch_idx):
        outputs = self(**batch)
        loss = outputs[0]
        self.log('train_loss', loss)
        return loss

    def validation_step(self, batch, batch_idx, dataloader_idx=0):
        outputs = self(**batch)
        val_loss, logits = outputs[:2]
        preds = torch.argmax(logits, axis=1)
        metric_dict = self.calculate_metrics(preds, batch['labels'])
        self.log_dict(metric_dict, prog_bar=True, on_step=False, on_epoch=True)
        self.log('val_loss', val_loss, prog_bar=True)

    def test_step(self, batch, batch_idx, dataloader_idx=0):
        outputs = self(**batch)
        logits = outputs[0]
        preds = torch.argmax(logits, axis=1)
        metric_dict = self.calculate_metrics(batch, preds)
        self.log_dict(metric_dict, prog_bar=True, on_step=False, on_epoch=True)
        self.log('val_loss', val_loss, prog_bar=True)

=======
>>>>>>> e32cbdbd
    def configure_optimizers(self):
        """Prepare optimizer and schedule (linear warmup and decay)"""

        # TODO We should offer defaults, and allow the user to override the module like a normal lightning module.
        no_decay = ["bias", "LayerNorm.weight"]
        optimizer_grouped_parameters = [
            {
                "params": [p for n, p in self.model.named_parameters() if not any(nd in n for nd in no_decay)],
                "weight_decay": self.hparams.weight_decay,
            },
            {
                "params": [p for n, p in self.model.named_parameters() if any(nd in n for nd in no_decay)],
                "weight_decay": 0.0,
            },
        ]
        optimizer = AdamW(
            optimizer_grouped_parameters,
            lr=self.hparams.optim_config.learning_rate,
            eps=self.hparams.optim_config.adam_epsilon
        )
        # @seannaren TODO this is going to be tricky. If we want to include total steps:
        # We'll need to calculate this via trainer arguments since we do not do this in lightning.
        # This will be needed as for most of the used HF schedulers they require knowing the total number of steps
        # I already have a function, but it requires a lot of leaking through the trainer etc, that might better in
        # main script like nate has done: https://github.com/nateraw/hf-text-classification/blob/main/train.py#L38
        scheduler = get_linear_schedule_with_warmup(
            optimizer, num_warmup_steps=10, num_training_steps=10  # TODO hardcoded till we expose
        )
        scheduler = {'scheduler': scheduler, 'interval': 'step', 'frequency': 1}
        return [optimizer], [scheduler]

    @rank_zero_only
    def save_pretrained(self, save_dir):
        self.hparams.save_dir = save_dir
        self.model.save_pretrained(self.hparams.save_dir)
        self.hparams.tokenizer.save_pretrained(self.hparams.save_dir)

    @staticmethod
    def add_argparse_args(parser):
        parser.add_argument("--model_name_or_path", type=str,
                            help="Path to pretrained model or model identifier from huggingface.co/models")
        parser.add_argument("--config_name", type=str, default=None,
                            help="Pretrained config name or path if not the same as model_name")
        parser.add_argument("--tokenizer_name", type=str, default=None,
                            help="Pretrained tokenizer name or path if not the same as model_name")
        parser.add_argument("--cache_dir", type=str,
                            help="Path to directory to store the pretrained models downloaded from huggingface.co")
        return parser<|MERGE_RESOLUTION|>--- conflicted
+++ resolved
@@ -65,7 +65,6 @@
     def forward(self, **inputs):
         return self.model(**inputs)
 
-<<<<<<< HEAD
     def training_step(self, batch, batch_idx):
         outputs = self(**batch)
         loss = outputs[0]
@@ -76,7 +75,7 @@
         outputs = self(**batch)
         val_loss, logits = outputs[:2]
         preds = torch.argmax(logits, axis=1)
-        metric_dict = self.calculate_metrics(preds, batch['labels'])
+        metric_dict = self.calculate_metrics(batch, preds)
         self.log_dict(metric_dict, prog_bar=True, on_step=False, on_epoch=True)
         self.log('val_loss', val_loss, prog_bar=True)
 
@@ -88,8 +87,6 @@
         self.log_dict(metric_dict, prog_bar=True, on_step=False, on_epoch=True)
         self.log('val_loss', val_loss, prog_bar=True)
 
-=======
->>>>>>> e32cbdbd
     def configure_optimizers(self):
         """Prepare optimizer and schedule (linear warmup and decay)"""
 
